﻿ # Star-Travel

This is an open world survival gamedev. 

The game is under a space setting. Without too much gameful elements design but it was made by myself and realize some interesting functions.

- Sphere Planet Walking Simulator
 Avatar could walk on a sphere surface. 

<<<<<<< HEAD
![Walk on a sphere world!!](/images/Walk2.gif)
=======
![Walk on a sphere world](/images/Walk.PNG)

![Walk on a sphere world!!](/images/Walk.gif =500x526)
>>>>>>> a2176391

this is a gif about the walking on a planet
***
- Sphere world AI Patrol
 AI on the planet could patrol automatically.

***
- Survival System
 Basic survival system.

***
- Object Pool for Saving Memory
 Object Pool manage animals, inventories and weapons.

***
- Model planets and make the sun special effect 

















<|MERGE_RESOLUTION|>--- conflicted
+++ resolved
@@ -7,13 +7,8 @@
 - Sphere Planet Walking Simulator
  Avatar could walk on a sphere surface. 
 
-<<<<<<< HEAD
+ 
 ![Walk on a sphere world!!](/images/Walk2.gif)
-=======
-![Walk on a sphere world](/images/Walk.PNG)
-
-![Walk on a sphere world!!](/images/Walk.gif =500x526)
->>>>>>> a2176391
 
 this is a gif about the walking on a planet
 ***
